--- conflicted
+++ resolved
@@ -90,18 +90,8 @@
     def get_all_metadata(self, filters: dict) -> List[dict]:
         """
             Return all metadata entries matching the given (possibly nested) filters.
-<<<<<<< HEAD
             The filters are applied recursively to the metadata dictionaries.            
             :param filters: Dictionary of filters to apply.
-=======
-            The filters are applied recursively to the metadata dictionaries.
-            Example filter:
-
-                {"frontend_metadata": {"agent_name": "fred"}}
-
-            This will return all metadata entries where the agent name is "fred" and the document name is "example.md".
-        :param filters: Dictionary of filters to apply.
->>>>>>> de3fb36f
         :return: List of metadata dictionaries that match the filters.
         """
         all_data = self._load()
