--- conflicted
+++ resolved
@@ -82,15 +82,10 @@
 class EmbeddingConfig(BaseModel):
     type: str = Field(..., description="The embedding backend to use (e.g., 'openai', 'azureopenai')")
 
-<<<<<<< HEAD
-
-class ChatProfileStorageConfig(BaseModel):
-=======
 class KnowledgeContextStorageSettings(BaseModel):
     local_path: str = Field(..., description="The path of the local metrics store")
 
 class KnowledgeContextStorageConfig(BaseModel):
->>>>>>> 787667c6
     type: str = Field(..., description="The storage backend to use (e.g., 'local', 'minio')")
     settings: KnowledgeContextStorageSettings
 
@@ -102,32 +97,17 @@
     content_storage: ContentStorageConfig = Field(..., description="Content Storage configuration")
     metadata_storage: MetadataStorageConfig = Field(..., description="Metadata storage configuration")
     vector_storage: VectorStorageConfig = Field(..., description="Vector storage configuration")
-<<<<<<< HEAD
-    embedding: EmbeddingConfig = Field(..., description="Embedding configuration")
-    chat_profile_storage: ChatProfileStorageConfig = Field(..., description="Chat Profile storage configuration")
-    chat_profile_max_tokens: int = 50000
-
-
-class ChatProfileDocument(BaseModel):
-=======
     embedding: EmbeddingConfig = Field(..., description="Embedding configuration")  
     knowledge_context_storage: KnowledgeContextStorageConfig = Field(...,description="Knowledge context storage configuration")
     knowledge_context_max_tokens: int = 50000
 class KnowledgeContextDocument(BaseModel):
->>>>>>> 787667c6
     id: str
     document_name: str
     document_type: str
     size: Optional[int] = None
     tokens: Optional[int] = Field(default=0)
-<<<<<<< HEAD
-
-
-class ChatProfile(BaseModel):
-=======
     description: Optional[str] = ""
 class KnowledgeContext(BaseModel):
->>>>>>> 787667c6
     id: str
     title: str
     description: str
