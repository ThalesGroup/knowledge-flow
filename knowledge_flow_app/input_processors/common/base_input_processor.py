--- conflicted
+++ resolved
@@ -34,15 +34,8 @@
         Generate a unique identifier for the file based on its metadata.
         This identifier is used to track the file in the system.
         """
-<<<<<<< HEAD
-        # return shortuuid.uuid()
-        logger.error(f"MEEEERDE: {front_metadata}")
-        agent_name = front_metadata.get("agent_name", "unknown")
-
-=======
         #return shortuuid.uuid()
         agent_name = front_metadata.get("agent_name", "unknown")
->>>>>>> 787667c6
         document_name = metadata.get("document_name", "")
         # Combine both fields into a deterministic string
         identifier_str = f"{agent_name}::{document_name}"
