# Copyright Thales 2025
#
# Licensed under the Apache License, Version 2.0 (the "License");
# you may not use this file except in compliance with the License.
# You may obtain a copy of the License at
#
#     http://www.apache.org/licenses/LICENSE-2.0
#
# Unless required by applicable law or agreed to in writing, software
# distributed under the License is distributed on an "AS IS" BASIS,
# WITHOUT WARRANTIES OR CONDITIONS OF ANY KIND, either express or implied.
# See the License for the specific language governing permissions and
# limitations under the License.

import logging
from typing import Any, Dict, List
from fastapi import APIRouter, Body, HTTPException
from pydantic import BaseModel

from knowledge_flow_app.common.structures import Status
from knowledge_flow_app.services.metadata_service import MetadataService
from knowledge_flow_app.stores.content.content_storage_factory import get_content_store
from threading import Lock

logger = logging.getLogger(__name__)

lock = Lock()


class GetDocumentsMetadataResponse(BaseModel):
    """
    Response model for the endpoint that returns several documents' metadata.

    The 'documents' field is a list of flexible dictionaries,
    allowing for various document metadata structures.
    """

    status: str
    documents: List[Dict[str, Any]]


class DeleteDocumentMetadataResponse(BaseModel):
    """
    Response model for deleting a document's metadata.
    """

    status: str
    message: str


class GetDocumentMetadataResponse(BaseModel):
    """
    Response model for retrieving metadata for a single document.

    The 'metadata' field is a dictionary with arbitrary structure.
    """

    status: str
    metadata: Dict[str, Any]


class UpdateRetrievableRequest(BaseModel):
    """
    Request model used to update the 'retrievable' field of a document.
    """

    retrievable: bool


class UpdateDocumentRetrievableResponse(BaseModel):
    """
    Response model for updating the 'retrievable' field of a document.
    """

    status: str
    response: Any  # Can be a more specific type if needed


class MetadataController:
    """
    FastAPI controller for managing document metadata.

    Provides endpoints to:
    - List document metadata with optional filters
    - Retrieve metadata for a specific document
    - Update specific metadata fields (e.g., 'retrievable')

    This controller delegates all core logic to the MetadataService.
    """

    def __init__(self, router: APIRouter):
        self.service = MetadataService()
        self.content_store = get_content_store()

        @router.post(
            "/documents/metadata",
            tags=["Metadata"],
            summary="List document metadata, with optional filters. All documents if no filters are given.",
            description=(
                "Fetch metadata for documents.\n"
                "Provide an optional JSON body with filters.\n"
                "Example:\n"
                "{\n"
<<<<<<< HEAD
                "   \"front_metadata\": {\"GBU\": \"SIX\"},\n"
                "   \"retrievable\": true\n"
=======
                '   "front_metadata": {"agent_name": "fred"},\n'
                '   "retrievable": true\n'
>>>>>>> de3fb36f
                "}\n"
                "If no filters are given, all documents are returned."
            ),
            response_model=GetDocumentsMetadataResponse,
        )
        def get_documents_metadata(filters: Dict[str, Any] = Body(default={})):
            """
            POST endpoint to retrieve metadata for all documents, with optional filters.

            Body:
            - Optional JSON filters.

            Returns:
            - **status**: "success"
            - **documents**: List of matching documents
            """
            try:
                result = self.service.get_documents_metadata(filters)
                return result
            except Exception as e:
                raise HTTPException(status_code=500, detail=f"Failed to fetch document metadata. Reason: {str(e)}")

        @router.get(
            "/document/{document_uid}",
            tags=["Metadata"],
            summary="Get metadata for a specific document",
            description=("Fetch metadata for a single document using its unique UID.\n\nThe returned metadata dictionary may contain any fields."),
            response_model=GetDocumentMetadataResponse,
        )
        def get_document_metadata(document_uid: str):
            """
            Endpoint to retrieve metadata for a single document.

            Path Parameters:
            - **document_uid**: The unique identifier for the document

            Returns:
            - **status**: "success" or "error"
            - **metadata**: A dictionary containing the document's metadata
            """
            return self.service.get_document_metadata(document_uid)

        @router.put(
            "/document/{document_uid}",
            tags=["Metadata"],
            summary="Update 'retrievable' field of a document",
            description=("Set the 'retrievable' flag in a document's metadata. This flag indicates whether the document can be queried or retrieved in downstream services."),
            response_model=UpdateDocumentRetrievableResponse,
        )
        def update_document_retrievable(document_uid: str, update: UpdateRetrievableRequest):
            """
            Endpoint to update the 'retrievable' field of a document.

            Path Parameters:
            - **document_uid**: The unique identifier for the document

            Body:
            - **retrievable** (bool): True or False

            Returns:
            - **status**: "success" or "error"
            - **response**: Raw response from the metadata store or service
            """
            return self.service.update_document_retrievable(document_uid, update)

        @router.delete(
            "/document/{document_uid}",
            tags=["Metadata"],
            summary="Delete document metadata",
            description=("Deletes the metadata associated with the given document UID. This operation is permanent and cannot be undone."),
            response_model=DeleteDocumentMetadataResponse,
        )
        def delete_document_metadata(document_uid: str):
            """
            Endpoint to delete metadata for a specific document.

            Path Parameters:
            - **document_uid**: The unique identifier for the document
            Returns:
            - **status**: "success" or "error"
            - **message**: Confirmation message
            """
            try:
                # Acquire the lock to ensure thread safety
                with lock:
                    # Check if the document exists in the metadata store

                    # Delete the document metadata and content
                    self.service.delete_document_metadata(document_uid)
                    self.content_store.delete_content(document_uid)
                    return DeleteDocumentMetadataResponse(status=Status.SUCCESS, message=f"Metadata for document {document_uid} has been deleted.")
            except Exception as e:
                logger.error(f"Failed to delete document metadata: {e}")
                logger.exception(e)
                raise HTTPException(status_code=500, detail=f"Failed to delete document metadata: {str(e)}")<|MERGE_RESOLUTION|>--- conflicted
+++ resolved
@@ -101,13 +101,8 @@
                 "Provide an optional JSON body with filters.\n"
                 "Example:\n"
                 "{\n"
-<<<<<<< HEAD
                 "   \"front_metadata\": {\"GBU\": \"SIX\"},\n"
                 "   \"retrievable\": true\n"
-=======
-                '   "front_metadata": {"agent_name": "fred"},\n'
-                '   "retrievable": true\n'
->>>>>>> de3fb36f
                 "}\n"
                 "If no filters are given, all documents are returned."
             ),
