--- conflicted
+++ resolved
@@ -7,11 +7,7 @@
         name: lint
       - id: ruff-format
         name: format
-<<<<<<< HEAD
-        args: ["--verbose"]
-=======
         args: ["--diff"]
->>>>>>> 095484fe
   - repo: https://github.com/Yelp/detect-secrets
     rev: v1.5.0
     hooks:
